import os
from collections import defaultdict
from functools import partial
from pathlib import Path
from typing import Any, Dict, List, Optional, Tuple, Type

import numpy as np
import pandas as pd
import tensorflow as tf
import tqdm
from waymo_open_dataset.protos.scenario_pb2 import Scenario

from trajdata.caching import EnvCache, SceneCache
from trajdata.data_structures import (
    AgentMetadata,
    EnvMetadata,
    Scene,
    SceneMetadata,
    SceneTag,
)
from trajdata.data_structures.agent import (
    Agent,
    AgentMetadata,
    AgentType,
    FixedExtent,
    VariableExtent,
)
from trajdata.data_structures.scene_tag import SceneTag
from trajdata.dataset_specific.raw_dataset import RawDataset
from trajdata.dataset_specific.scene_records import WaymoSceneRecord
from trajdata.dataset_specific.waymo import waymo_utils
from trajdata.dataset_specific.waymo.waymo_utils import (
    WaymoScenarios,
    interpolate_array,
    translate_agent_type,
)
from trajdata.maps import VectorMap
from trajdata.proto.vectorized_map_pb2 import (
    MapElement,
    PedCrosswalk,
    RoadLane,
    VectorizedMap,
)
from trajdata.utils import arr_utils
from trajdata.utils.parallel_utils import parallel_apply


def const_lambda(const_val: Any) -> Any:
    return const_val


class WaymoDataset(RawDataset):
    def compute_metadata(self, env_name: str, data_dir: str) -> EnvMetadata:
        if env_name == "waymo_train":
            # Waymo possibilities are the Cartesian product of these
            dataset_parts = [("train",)]
            scene_split_map = defaultdict(partial(const_lambda, const_val="train"))

        elif env_name == "waymo_val":
            # Waymo possibilities are the Cartesian product of these
            dataset_parts = [("val",)]
            scene_split_map = defaultdict(partial(const_lambda, const_val="val"))

        elif env_name == "waymo_test":
            # Waymo possibilities are the Cartesian product of these
            dataset_parts = [("test",)]
            scene_split_map = defaultdict(partial(const_lambda, const_val="test"))

        return EnvMetadata(
            name=env_name,
            data_dir=data_dir,
            dt=waymo_utils.WAYMO_DT,
            parts=dataset_parts,
            scene_split_map=scene_split_map,
        )

    def load_dataset_obj(self, verbose: bool = False) -> None:
        if verbose:
            print(f"Loading {self.name} dataset...", flush=True)
        dataset_name: str = ""
        if self.name == "waymo_train":
            dataset_name = "training"
        elif self.name == "waymo_val":
            dataset_name = "validation"
        elif self.name == "waymo_test":
            dataset_name = "testing"
        self.dataset_obj = WaymoScenarios(
            dataset_name=dataset_name, source_dir=self.metadata.data_dir
        )

    def _get_matching_scenes_from_obj(
        self,
        scene_tag: SceneTag,
        scene_desc_contains: Optional[List[str]],
        env_cache: EnvCache,
    ) -> List[SceneMetadata]:
        all_scenes_list: List[WaymoSceneRecord] = list()

        scenes_list: List[SceneMetadata] = list()
        for idx in range(self.dataset_obj.num_scenarios):
            scene_name: str = "scene_" + str(idx)
            scene_split: str = self.metadata.scene_split_map[scene_name]
            scene_length: int = self.dataset_obj.scene_length

            # Saving all scene records for later caching.
            all_scenes_list.append(WaymoSceneRecord(scene_name, str(scene_length), idx))

            if scene_split in scene_tag and scene_desc_contains is None:
                scene_metadata = SceneMetadata(
                    env_name=self.metadata.name,
                    name=scene_name,
                    dt=self.metadata.dt,
                    raw_data_idx=idx,
                )
                scenes_list.append(scene_metadata)

        self.cache_all_scenes_list(env_cache, all_scenes_list)
        return scenes_list

    def get_scene(self, scene_info: SceneMetadata) -> Scene:
        _, name, _, data_idx = scene_info
        scene_name: str = name
        scene_split: str = self.metadata.scene_split_map[scene_name]
        scene_length: int = self.dataset_obj.scene_length

        return Scene(
            self.metadata,
            scene_name,
            f"{self.name}_{data_idx}",
            scene_split,
            scene_length,
            data_idx,
            None,
        )

    def _get_matching_scenes_from_cache(
        self,
        scene_tag: SceneTag,
        scene_desc_contains: Optional[List[str]],
        env_cache: EnvCache,
    ) -> List[Scene]:
        all_scenes_list: List[WaymoSceneRecord] = env_cache.load_env_scenes_list(
            self.name
        )

        scenes_list: List[SceneMetadata] = list()
        for scene_record in all_scenes_list:
            scene_name, scene_length, data_idx = scene_record
            scene_split: str = self.metadata.scene_split_map[scene_name]

            if scene_split in scene_tag and scene_desc_contains is None:
                scene_metadata = Scene(
                    self.metadata,
                    scene_name,
                    # Unfortunately necessary as Waymo does not
                    # associate each scenario with a location.
                    f"{self.name}_{data_idx}",
                    scene_split,
                    scene_length,
                    data_idx,
                    None,  # This isn't used if everything is already cached.
                )
                scenes_list.append(scene_metadata)

        return scenes_list

    def get_agent_info(
        self, scene: Scene, cache_path: Path, cache_class: Type[SceneCache]
    ) -> Tuple[List[AgentMetadata], List[List[AgentMetadata]]]:
        agent_list: List[AgentMetadata] = []
        agent_presence: List[List[AgentMetadata]] = [
            [] for _ in range(scene.length_timesteps)
        ]

        dataset = tf.data.TFRecordDataset(
            [self.dataset_obj.get_filename(scene.raw_data_idx)], compression_type=""
        )
        scenario: Scenario = Scenario()
        for data in dataset:
            scenario.ParseFromString(bytearray(data.numpy()))
            break
<<<<<<< HEAD
=======
        agent_ids = []
        agent_ml_class = []
>>>>>>> 5be1451a

        agent_ids = []
        # agent_ml_class = []
        all_agent_data = []
        agents_to_remove = []
        ego_id = None
        for index, track in enumerate(scenario.tracks):
<<<<<<< HEAD
=======
            agent_name = track.id
            if index == scenario.sdc_track_index:
                agent_name = 'ego'
            agent_ids.append(agent_name)

>>>>>>> 5be1451a
            agent_type: AgentType = translate_agent_type(track.object_type)
            if agent_type == -1:
                continue

            agent_id: int = track.id
            agent_ids.append(agent_id)

            # agent_ml_class.append(agent_type)
            states = track.states
            translations = []
            velocities = []
            sizes = []
            yaws = []
<<<<<<< HEAD
            for state in states:
                if state.valid:
                    translations.append(
                        (state.center_x, state.center_y, state.center_z)
                    )
=======
            first_timestep = -1
            last_timestep = 0
            for idx, state in enumerate(states):
                if state.valid:
                    if first_timestep == -1:
                        first_timestep = idx
                    last_timestep = idx
                    translations.append((state.center_x, state.center_y, state.center_z))
>>>>>>> 5be1451a
                    velocities.append((state.velocity_x, state.velocity_y))
                    sizes.append((state.length, state.width, state.height))
                    yaws.append(state.heading)
                else:
                    translations.append((np.nan, np.nan, np.nan))
                    velocities.append((np.nan, np.nan))
                    sizes.append((np.nan, np.nan, np.nan))
                    yaws.append(np.nan)
            if first_timestep == -1:
                first_timestep = 0
            curr_agent_data = np.concatenate(
                (
                    translations,
                    velocities,
                    np.expand_dims(yaws, axis=1),
                    sizes,
                ),
                axis=1,
            )

            curr_agent_data = interpolate_array(curr_agent_data)
            all_agent_data.append(curr_agent_data)

<<<<<<< HEAD
            first_timestep = pd.Series(curr_agent_data[:, 0]).first_valid_index()
            last_timestep = pd.Series(curr_agent_data[:, 0]).last_valid_index()
            if first_timestep is None or last_timestep is None:
                first_timestep = 0
                last_timestep = 0

            agent_name = str(agent_id)
            if index == scenario.sdc_track_index:
                ego_id = agent_id
                agent_name = "ego"

=======
>>>>>>> 5be1451a
            agent_info = AgentMetadata(
                name=agent_name,
                agent_type=agent_type,
                first_timestep=first_timestep,
                last_timestep=last_timestep,
                extent=VariableExtent(),
            )
<<<<<<< HEAD
            if last_timestep - first_timestep > 0:
=======
            if last_timestep != first_timestep:
>>>>>>> 5be1451a
                agent_list.append(agent_info)
                for timestep in range(first_timestep, last_timestep + 1):
                    agent_presence[timestep].append(agent_info)
            else:
                agents_to_remove.append(agent_id)

        # agent_ml_class = np.repeat(agent_ml_class, scene.length_timesteps)
        # all_agent_data = np.insert(all_agent_data, 6, agent_ml_class, axis=1)
        agent_ids = np.repeat(agent_ids, scene.length_timesteps)
        traj_cols = ["x", "y", "z", "vx", "vy", "heading"]
        # class_cols = ["class_id"]
        extent_cols = ["length", "width", "height"]
        agent_frame_ids = np.resize(
            np.arange(scene.length_timesteps),
            len(scenario.tracks) * scene.length_timesteps,
        )

        all_agent_data_df = pd.DataFrame(
            np.concatenate(all_agent_data),
            columns=traj_cols + extent_cols,
            index=[agent_ids, agent_frame_ids],
        )

        all_agent_data_df.index.names = ["agent_id", "scene_ts"]

        # This does exactly the same as dropna(...), but we're keeping the mask around
        # for later use with agent_ids.
        mask = pd.notna(all_agent_data_df).all(axis=1, bool_only=False)
        all_agent_data_df = all_agent_data_df.loc[mask]

        all_agent_data_df.sort_index(inplace=True)
        all_agent_data_df.reset_index(level=1, inplace=True)

        all_agent_data_df[["ax", "ay"]] = (
            arr_utils.agent_aware_diff(
                all_agent_data_df[["vx", "vy"]].to_numpy(), agent_ids[mask]
            )
            / waymo_utils.WAYMO_DT
        )
        final_cols = [
            "x",
            "y",
            "vx",
            "vy",
            "ax",
            "ay",
            "heading",
        ] + extent_cols

        # Removing agents with only one detection.
        all_agent_data_df.drop(index=agents_to_remove, inplace=True)

        # Changing the agent_id dtype to str
        all_agent_data_df.reset_index(inplace=True)
        all_agent_data_df["agent_id"] = all_agent_data_df["agent_id"].astype(str)
        all_agent_data_df.set_index(["agent_id", "scene_ts"], inplace=True)
        all_agent_data_df.rename(
            index={str(ego_id): "ego"}, inplace=True, level="agent_id"
        )

        cache_class.save_agent_data(
            all_agent_data_df.loc[:, final_cols],
            cache_path,
            scene,
        )

        return agent_list, agent_presence

    def cache_map(
        self,
        data_idx: int,
        cache_path: Path,
        map_cache_class: Type[SceneCache],
        map_params: Dict[str, Any],
    ):
        dataset = tf.data.TFRecordDataset(
            [self.dataset_obj.get_filename(data_idx)], compression_type=""
        )

        scenario: Scenario = Scenario()
        for data in dataset:
            scenario.ParseFromString(bytearray(data.numpy()))
            break

        vector_map_proto: VectorizedMap = waymo_utils.extract_vectorized(
            map_features=scenario.map_features,
            map_name=f"{self.name}:{self.name}_{data_idx}",
        )
        vector_map: VectorMap = VectorMap.from_proto(
            vector_map_proto, incl_road_lanes=True, incl_ped_crosswalks=True
        )

        vector_map.associate_scene_data(
            waymo_utils.extract_traffic_lights(
                dynamic_states=scenario.dynamic_map_states
            )
        )
        map_cache_class.finalize_and_cache_map(cache_path, vector_map, map_params)

    def cache_maps(
        self,
        cache_path: Path,
        map_cache_class: Type[SceneCache],
        map_params: Dict[str, Any],
    ) -> None:
        num_workers: int = map_params.get("num_workers", 0)
        if num_workers > 1:
            parallel_apply(
                partial(
                    self.cache_map,
                    cache_path=cache_path,
                    map_cache_class=map_cache_class,
                    map_params=map_params,
                ),
                range(self.dataset_obj.num_scenarios),
                num_workers=num_workers,
            )

        else:
            for i in tqdm.trange(self.dataset_obj.num_scenarios):
                self.cache_map(i, cache_path, map_cache_class, map_params)<|MERGE_RESOLUTION|>--- conflicted
+++ resolved
@@ -179,11 +179,6 @@
         for data in dataset:
             scenario.ParseFromString(bytearray(data.numpy()))
             break
-<<<<<<< HEAD
-=======
-        agent_ids = []
-        agent_ml_class = []
->>>>>>> 5be1451a
 
         agent_ids = []
         # agent_ml_class = []
@@ -191,14 +186,6 @@
         agents_to_remove = []
         ego_id = None
         for index, track in enumerate(scenario.tracks):
-<<<<<<< HEAD
-=======
-            agent_name = track.id
-            if index == scenario.sdc_track_index:
-                agent_name = 'ego'
-            agent_ids.append(agent_name)
-
->>>>>>> 5be1451a
             agent_type: AgentType = translate_agent_type(track.object_type)
             if agent_type == -1:
                 continue
@@ -212,22 +199,11 @@
             velocities = []
             sizes = []
             yaws = []
-<<<<<<< HEAD
             for state in states:
                 if state.valid:
                     translations.append(
                         (state.center_x, state.center_y, state.center_z)
                     )
-=======
-            first_timestep = -1
-            last_timestep = 0
-            for idx, state in enumerate(states):
-                if state.valid:
-                    if first_timestep == -1:
-                        first_timestep = idx
-                    last_timestep = idx
-                    translations.append((state.center_x, state.center_y, state.center_z))
->>>>>>> 5be1451a
                     velocities.append((state.velocity_x, state.velocity_y))
                     sizes.append((state.length, state.width, state.height))
                     yaws.append(state.heading)
@@ -251,7 +227,6 @@
             curr_agent_data = interpolate_array(curr_agent_data)
             all_agent_data.append(curr_agent_data)
 
-<<<<<<< HEAD
             first_timestep = pd.Series(curr_agent_data[:, 0]).first_valid_index()
             last_timestep = pd.Series(curr_agent_data[:, 0]).last_valid_index()
             if first_timestep is None or last_timestep is None:
@@ -263,8 +238,6 @@
                 ego_id = agent_id
                 agent_name = "ego"
 
-=======
->>>>>>> 5be1451a
             agent_info = AgentMetadata(
                 name=agent_name,
                 agent_type=agent_type,
@@ -272,11 +245,7 @@
                 last_timestep=last_timestep,
                 extent=VariableExtent(),
             )
-<<<<<<< HEAD
             if last_timestep - first_timestep > 0:
-=======
-            if last_timestep != first_timestep:
->>>>>>> 5be1451a
                 agent_list.append(agent_info)
                 for timestep in range(first_timestep, last_timestep + 1):
                     agent_presence[timestep].append(agent_info)
