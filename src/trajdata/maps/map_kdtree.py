from __future__ import annotations

from collections import defaultdict
from typing import TYPE_CHECKING

if TYPE_CHECKING:
    from trajdata.maps.vec_map import VectorMap

from typing import Optional

import numpy as np
from scipy.spatial import KDTree
from tqdm import tqdm

from trajdata.maps.vec_map_elements import MapElement, MapElementType, Polyline
from trajdata.utils.arr_utils import angle_wrap


class MapElementKDTree:
    """
    Constructs a KDTree of MapElements and exposes fast lookup functions.

    Inheriting classes need to implement the _extract_points function that defines for a MapElement
    the coordinates we want to store in the KDTree.
    """

    def __init__(self, vector_map: VectorMap, verbose: bool = False) -> None:
        # Build kd-tree
<<<<<<< HEAD
        self.kdtree, self.polyline_inds, self.metadata = self._build_kdtree(vector_map)
=======
        self.kdtree, self.polyline_inds = self._build_kdtree(vector_map, verbose)
>>>>>>> dbe21f35

    def _build_kdtree(self, vector_map: VectorMap, verbose: bool = False):
        polylines = []
        polyline_inds = []
        metadata = defaultdict(list)

        map_elem: MapElement
        for map_elem in tqdm(
            vector_map.iter_elems(),
            desc=f"Building K-D Trees",
            leave=False,
            total=len(vector_map),
            disable=not verbose,
        ):
            result = self._extract_points(map_elem)
            if result is not None:
                points, extras = result
                polyline_inds.extend([len(polylines)] * points.shape[0])

                # Apply any map offsets to ensure we're in the same coordinate area as the
                # original world map.
                polylines.append(points)

                for k, v in extras.items():
                    metadata[k].append(v)

        points = np.concatenate(polylines, axis=0)
        polyline_inds = np.array(polyline_inds)
        metadata = {k: np.concatenate(v) for k, v in metadata.items()}

        kdtree = KDTree(points)
        return kdtree, polyline_inds, metadata

    def _extract_points_and_metadata(
        self, map_element: MapElement
    ) -> Optional[Tuple[np.ndarray, dict[str, np.ndarray]]]:
        """Defines the coordinates we want to store in the KDTree for a MapElement.
        Args:
            map_element (MapElement): the MapElement to store in the KDTree.
        Returns:
            Optional[np.ndarray]: coordinates based on which we can search the KDTree, or None.
                If None, the MapElement will not be stored.
                Else, tuple of
                    np.ndarray: [B,d] set of B d-dimensional points to add,
                    dict[str, np.ndarray] mapping names to meta-information about the points
        """
        raise NotImplementedError()

    def closest_point(self, query_points: np.ndarray) -> np.ndarray:
        """Find the closest KDTree points to (a batch of) query points.

        Args:
            query_points: np.ndarray of shape (..., data_dim).

        Return:
            np.ndarray of shape (..., data_dim), the KDTree points closest to query_point.
        """
        _, data_inds = self.kdtree.query(query_points, k=1)
        pts = self.kdtree.data[data_inds]
        return pts

    def closest_polyline_ind(self, query_points: np.ndarray) -> np.ndarray:
        """Find the index of the closest polyline(s) in self.polylines."""
        _, data_ind = self.kdtree.query(query_points, k=1)
        return self.polyline_inds[data_ind]

    def polyline_inds_in_range(self, point: np.ndarray, range: float) -> np.ndarray:
        """Find the index of polylines in self.polylines within 'range' distance to 'point'."""
        data_inds = self.kdtree.query_ball_point(point, range)
        return np.unique(self.polyline_inds[data_inds], axis=0)


class LaneCenterKDTree(MapElementKDTree):
    """KDTree for lane center polylines."""

    def __init__(
        self, vector_map: VectorMap, max_segment_len: Optional[float] = None
    ) -> None:
        """
        Args:
            vec_map: the VectorizedMap object to build the KDTree for
            max_segment_len (float, optional): if specified, we will insert extra points into the KDTree
                such that all polyline segments are shorter then max_segment_len.
        """
        self.max_segment_len = max_segment_len
        super().__init__(vector_map)

    def _extract_points(self, map_element: MapElement) -> Optional[np.ndarray]:
        if map_element.elem_type == MapElementType.ROAD_LANE:
            pts: Polyline = map_element.center
            if self.max_segment_len is not None:
                pts = pts.interpolate(max_dist=self.max_segment_len)

            # We only want to store xyz in the kdtree, not heading.
            return pts.xyz, {"heading": pts.h}
        else:
            return None

    def current_lane_inds(
        self,
        xyzh: np.ndarray,
        distance_threshold: float,
        heading_threshold: float,
        sorted: bool = True,
        dist_weight: float = 1.0,
        heading_weight: float = 0.1,
    ) -> np.ndarray:
        """
        Args:
            xyzh (np.ndarray): [...,d]: (batch of) position and heading in world frame
            distance_threshold (Optional[float], optional). Defaults to None.
            heading_threshold (float, optional). Defaults to np.pi/8.

        Returns:
            np.ndarray: List of polyline inds that could be considered the current lane
                for the provided position and heading, ordered by heading similarity
        """
        query_point = xyzh[..., :3]  # query on xyz
        heading = xyzh[..., 3]
        data_inds = np.array(
            self.kdtree.query_ball_point(query_point, distance_threshold)
        )

        if len(data_inds) == 0:
            return []
        possible_points = self.kdtree.data[data_inds]
        possible_headings = self.metadata["heading"][data_inds]

        heading_errs = np.abs(angle_wrap(heading - possible_headings))
        dist_errs = np.linalg.norm(
            query_point[None, :] - possible_points, ord=2, axis=-1
        )

        under_thresh = heading_errs < heading_threshold
        lane_inds = self.polyline_inds[data_inds[under_thresh]]

        # we don't want to return duplicates of lanes
        unique_lane_inds = np.unique(lane_inds)

        if not sorted:
            return unique_lane_inds

        # if we are sorting results, evaluate cost:
        costs = (
            dist_weight * dist_errs[under_thresh]
            + heading_weight * heading_errs[under_thresh]
        )

        # cost for a lane is minimum over all possible points for that lane
        min_costs = [np.min(costs[lane_inds == ind]) for ind in unique_lane_inds]

        return unique_lane_inds[np.argsort(min_costs)]<|MERGE_RESOLUTION|>--- conflicted
+++ resolved
@@ -26,11 +26,7 @@
 
     def __init__(self, vector_map: VectorMap, verbose: bool = False) -> None:
         # Build kd-tree
-<<<<<<< HEAD
-        self.kdtree, self.polyline_inds, self.metadata = self._build_kdtree(vector_map)
-=======
-        self.kdtree, self.polyline_inds = self._build_kdtree(vector_map, verbose)
->>>>>>> dbe21f35
+        self.kdtree, self.polyline_inds, self.metadata = self._build_kdtree(vector_map, verbose)
 
     def _build_kdtree(self, vector_map: VectorMap, verbose: bool = False):
         polylines = []
